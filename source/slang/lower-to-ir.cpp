--- conflicted
+++ resolved
@@ -2068,16 +2068,12 @@
         SLANG_UNIMPLEMENTED_X("decl catch-all");
     }
 
-<<<<<<< HEAD
     LoweredValInfo visitTypeDefDecl(TypeDefDecl * decl)
     {
         return LoweredValInfo::simple(context->irBuilder->getTypeVal(decl->type.type));
     }
 
-    LoweredValInfo visitGenericTypeParamDecl(GenericTypeParamDecl* decl)
-=======
     LoweredValInfo visitGenericTypeParamDecl(GenericTypeParamDecl* /*decl*/)
->>>>>>> 784bd914
     {
         return LoweredValInfo();
     }
